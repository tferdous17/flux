--- conflicted
+++ resolved
@@ -19,11 +19,6 @@
 
     @Test
     public void overloadedLogSegmentConstructorTest() throws IOException {
-<<<<<<< HEAD
-        LogSegment logSegment = new LogSegment(0,1,231);
-=======
-        LogSegment logSegment = new LogSegment(0,1, 231);
->>>>>>> 81d78d64
         System.out.println(logSegment);
     }
 
