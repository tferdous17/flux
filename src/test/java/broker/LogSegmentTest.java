package broker;

import org.junit.jupiter.api.Test;
import producer.RecordBatch;

import java.io.File;
import java.io.IOException;
import java.nio.ByteBuffer;
import java.nio.file.Files;
import java.nio.file.Path;

// TODO: Fix failing test cases due to missing file, "./data/partition%d_%05d.log"
public class LogSegmentTest {
    @Test
    public void normalLogSegmentConstructorTest() throws IOException {
        LogSegment logSegment = new LogSegment(0,1);
        System.out.println(logSegment);
    }

    @Test
    public void overloadedLogSegmentConstructorTest() throws IOException {
<<<<<<< HEAD
        LogSegment logSegment = new LogSegment(1,1);
=======
        LogSegment logSegment = new LogSegment(0,1);
>>>>>>> c3e0f95a
        System.out.println(logSegment);
    }

    @Test
    public void writeBatchToSegmentTest() throws IOException {
        LogSegment segment = new LogSegment(0, 0, 231);
        RecordBatch batch = new RecordBatch();

        // append fake data
        batch.append(new byte[]{1, 3, 2, 4, 9, 12, 34, 123, 93});
        batch.append(new byte[]{45, 4, 85, 5, 9, 12, 34, 123, 93});
        batch.append(new byte[]{14, 6, 72, 1, 121, 31, 34, 123, 93});
        batch.append(new byte[]{90, 3, 2, 0, 102, 12, 34, 123, 93});

        // should print "INFO: Batch successfully written to segment."
        segment.writeBatchToSegment(batch);
        File file = segment.getLogFile();

        // read the bytes from the file and verify it matches the fake data above
        byte[] readBytes = Files.readAllBytes(Path.of(file.getPath()));
        for (byte b : readBytes) {
            System.out.print(b + " ");
        }
    }
}<|MERGE_RESOLUTION|>--- conflicted
+++ resolved
@@ -19,11 +19,7 @@
 
     @Test
     public void overloadedLogSegmentConstructorTest() throws IOException {
-<<<<<<< HEAD
         LogSegment logSegment = new LogSegment(1,1);
-=======
-        LogSegment logSegment = new LogSegment(0,1);
->>>>>>> c3e0f95a
         System.out.println(logSegment);
     }
 
