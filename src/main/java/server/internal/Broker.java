package server.internal;

import com.google.common.util.concurrent.FutureCallback;
import com.google.common.util.concurrent.Futures;
import com.google.common.util.concurrent.ListenableFuture;
import commons.FluxExecutor;
import commons.FluxTopic;
import commons.utils.PartitionWriteManager;
import io.grpc.Grpc;
import io.grpc.InsecureChannelCredentials;
import io.grpc.ManagedChannel;
import metadata.InMemoryTopicMetadataRepository;
import metadata.Metadata;
import metadata.snapshots.BrokerMetadata;
import metadata.snapshots.PartitionMetadata;
import org.tinylog.Logger;
import producer.IntermediaryRecord;
import producer.RecordBatch;
import proto.*;
import server.internal.storage.Partition;

import java.io.IOException;
import java.util.*;
<<<<<<< HEAD
import java.util.concurrent.TimeUnit;
=======
import java.util.concurrent.ConcurrentHashMap;
>>>>>>> a3dc6eb2
import java.util.concurrent.atomic.AtomicInteger;
import java.util.concurrent.atomic.AtomicReference;

public class Broker implements Controller {
    private String brokerId;
    private String host;
    private int port; // ex: port 8080
    private int numPartitions;
    private Map<String, List<Partition>> topicPartitions; // Map of topic name to its partitions
    private AtomicInteger roundRobinCounter = new AtomicInteger(0);
    private final PartitionWriteManager writeManager;

    private boolean isActiveController = false;
    private String clusterId = ""; // that this controller belongs to
    private String controllerEndpoint = ""; // "localhost:50051"
    private Map<String, String> followerNodeEndpoints = Collections.synchronizedMap(new HashMap<>()); // <broker id, broker address>
    private AtomicReference<BrokerMetadata> controllerMetadata = new AtomicReference<>();
    private Map<String, BrokerMetadata> cachedFollowerMetadata = Collections.synchronizedMap(new HashMap<>()); // <broker id, broker metadata obj>
    private ControllerServiceGrpc.ControllerServiceFutureStub futureStub;
    private ManagedChannel channel;
    private ShutdownCallback shutdownCallback;

    private static final int MAX_REPLICATION_FACTOR = 3;

    public Broker(String brokerId, String host, int port, int numPartitions) throws IOException {
        this.brokerId = brokerId;
        this.host = host;
        this.port = port;
        this.numPartitions = 0; // Start with 0 partitions, they'll be created with topics
        this.topicPartitions = new ConcurrentHashMap<>();
        this.writeManager = new PartitionWriteManager();
<<<<<<< HEAD

        // Create multiple partitions
        for (int i = 0; i < numPartitions; i++) {
            // All the default partitions that get created upon broker initialization (not part of any topic) will have this topic name
            this.partitions.add(new Partition("DEFAULT", partitionIdCounter++));
        }

        FluxExecutor
                .getSchedulerService()
                .scheduleWithFixedDelay(this::updateBrokerMetadata, 80, 180, TimeUnit.SECONDS);
=======
>>>>>>> a3dc6eb2
    }

    public Broker(String brokerId, String host, int port) throws IOException {
        this(brokerId, host, port, 0); // Start with no partitions
    }

    public Broker() throws IOException {
        // Start with no partitions - they'll be created with topics
        this("BROKER-%d".formatted(Metadata.brokerIdCounter.getAndIncrement()), "localhost", 50051, 0);
    }

    @Override
    public void createTopics(Collection<proto.Topic> topics) throws IOException {
        if (!isActiveController) {
            return;
        }

        // right now just worry about creating 1 topic
        proto.Topic firstTopic = topics.stream().findFirst()
                .orElseThrow(() -> new IllegalArgumentException("topics cannot be empty"));
        String topicName = firstTopic.getTopicName();
        int numPartitionsToCreate = firstTopic.getNumPartitions();
        int replicationFactor = firstTopic.getReplicationFactor();

        // Will throw runtime exception if it can not validate this creation request
        validateTopicCreation(topicName, numPartitionsToCreate, replicationFactor);

        List<Partition> newTopicPartitions = new ArrayList<>();
        // Each topic's partitions start from ID 0
        for (int i = 0; i < numPartitionsToCreate; i++) {
            Partition p = new Partition(topicName, i);
            newTopicPartitions.add(p);
            this.numPartitions++;
        }
        this.topicPartitions.put(topicName, newTopicPartitions);

        FluxTopic topic = new FluxTopic(topicName, newTopicPartitions, replicationFactor);
        InMemoryTopicMetadataRepository.getInstance().addNewTopic(topicName, topic);
        Logger.info("BROKER: Create topics completed successfully.");
    }

    @Override
    public void registerBroker() {
        // Allows non-controller nodes to send registration requests to the current active controller in the cluster
        if (!isActiveController && !controllerEndpoint.isEmpty()) {
            // Establish channel connection first to the controller + stub instantiation
            channel = Grpc.newChannelBuilder(controllerEndpoint, InsecureChannelCredentials.create()).build();
            futureStub = ControllerServiceGrpc.newFutureStub(channel);

            BrokerRegistrationRequest request = BrokerRegistrationRequest
                    .newBuilder()
                    .setBrokerId(this.brokerId)
                    .setBrokerHost(this.host)
                    .setBrokerPort(this.port)
                    .build();

            Logger.info(brokerId + " @ " + host + ":" + port + " SENDING OVER REGISTER BROKER REQUEST TO CONTROLLER @ " + controllerEndpoint);
            ListenableFuture<BrokerRegistrationResult> response = futureStub.registerBroker(request);
            Futures.addCallback(response, new FutureCallback<BrokerRegistrationResult>() {
                @Override
                public void onSuccess(BrokerRegistrationResult result) {
                    Logger.info(result.getAcknowledgement());
                }

                @Override
                public void onFailure(Throwable t) {
                    Logger.error(t);
                }
            }, FluxExecutor.getExecutorService());
        }
    }

    @Override
    public void decommissionBroker() {
        if (controllerEndpoint.isEmpty()) {
            Logger.warn("Cannot decommission broker that is not part of any cluster.");
            return;
        }

        if (!isActiveController) {
            DecommissionBrokerRequest request = DecommissionBrokerRequest
                    .newBuilder()
                    .setBrokerId(this.brokerId)
                    .build();

            Logger.info(brokerId + " @ " + host + ":" + port + " SENDING OVER DECOMMISSION BROKER REQUEST TO CONTROLLER @ " + controllerEndpoint);
            ListenableFuture<DecommissionBrokerResult> response = futureStub.decommissionBroker(request);
            Futures.addCallback(response, new FutureCallback<DecommissionBrokerResult>() {
                @Override
                public void onSuccess(DecommissionBrokerResult result) {
                    Logger.info(result.getAcknowledgement());
                    try {
                        shutdownCallback.stop();
                    } catch (InterruptedException e) {
                        throw new RuntimeException(e);
                    }
                }

                @Override
                public void onFailure(Throwable t) {
                    Logger.error(t);
                }
            }, FluxExecutor.getExecutorService());
        }
    }

    public void registerShutdownCallback(ShutdownCallback callback) {
        this.shutdownCallback = callback;
    }

    // ! Only for testing purposes
    public void triggerManualBrokerShutdown() {
        try {
            Logger.info("Triggering manual broker shutdown.");
            shutdownCallback.stop();
        } catch (InterruptedException e) {
            throw new RuntimeException(e);
        }
    }

    // Initializes the controller's metadata before other brokers in the cluster
    public void initControllerBrokerMetadata() {
        if (!isActiveController) {
            return;
        }

        Map<Integer, PartitionMetadata> partitionMetadataMap = new HashMap<>();
        partitions.forEach(p -> {
            partitionMetadataMap.put(
                    p.getPartitionId(),
                    new PartitionMetadata(p.getPartitionId(), this.brokerId)
            );
        });

        this.controllerMetadata.set(new BrokerMetadata(
                this.brokerId,
                this.host,
                this.port,
                this.numPartitions,
                partitionMetadataMap
        ));
    }

    public void updateBrokerMetadata() {
        // Periodically the broker will send its most up-to-date metadata to the Controller node
        Map<Integer, PartitionMetadata> partitionMetadataMap = new HashMap<>();
        partitions.forEach(p -> {
            partitionMetadataMap.put(
                    p.getPartitionId(),
                    new PartitionMetadata(p.getPartitionId(), this.brokerId)
            );
        });
        if (!isActiveController) {
            UpdateBrokerMetadataRequest request = UpdateBrokerMetadataRequest
                    .newBuilder()
                    .setBrokerId(this.brokerId)
                    .setHost(this.host)
                    .setPortNumber(this.port)
                    .setNumPartitions(this.numPartitions)
                    .putAllPartitionDetails(PartitionMetadata.toDetailsMapProto(partitionMetadataMap))
                    .build();

            // Send off request to controller and await response
            ListenableFuture<UpdateBrokerMetadataResponse> response = futureStub.updateBrokerMetadata(request);
            Futures.addCallback(response, new FutureCallback<UpdateBrokerMetadataResponse>() {

                @Override
                public void onSuccess(UpdateBrokerMetadataResponse result) {
                   Logger.info(result.getAcknowledgement());
                }

                @Override
                public void onFailure(Throwable t) {
                    Logger.error(t);
                }
            }, FluxExecutor.getExecutorService());
        } else {
            // Keep controller's metadata up-to-date as well
            this.controllerMetadata.set(new BrokerMetadata(
                    this.brokerId,
                    this.host,
                    this.port,
                    this.numPartitions,
                    partitionMetadataMap
            ));
        }
    }

    @Override
    public void processBrokerHeartbeat() {
        if (!isActiveController) {
            return;
        }
    }

    private void validateTopicCreation(String topicName, int numPartitions, int replicationFactor) {
        if (topicName == null || topicName.isEmpty()) {
            throw new IllegalArgumentException("Cannot create topic with empty name.");
        }
        if (InMemoryTopicMetadataRepository.getInstance().getActiveTopics().contains(topicName)) {
            throw new IllegalArgumentException("Topic already exists: %s".formatted(topicName));
        }
        if (numPartitions < 1) {
            throw new IllegalArgumentException("Number of partitions can not be less than 1: %d".formatted(numPartitions));
        }
        if (replicationFactor < 0 || replicationFactor > MAX_REPLICATION_FACTOR) {
            throw new IllegalArgumentException("Replication factor can not be negative or >%d: %d".formatted(MAX_REPLICATION_FACTOR, replicationFactor));
        }
    }

    /**
     * Helper method to get a partition by topic and partition ID
     */
    private Partition getPartitionForTopic(String topicName, int partitionId) {
        List<Partition> partitions = topicPartitions.get(topicName);
        if (partitions == null) {
            throw new IllegalArgumentException("Topic does not exist: " + topicName);
        }
        if (partitionId < 0 || partitionId >= partitions.size()) {
            throw new IllegalArgumentException(
                "Invalid partition ID %d for topic %s. Valid range: 0-%d"
                    .formatted(partitionId, topicName, partitions.size() - 1));
        }
        return partitions.get(partitionId);
    }

    public int produceSingleMessage(String topicName, int targetPartitionId, byte[] record) throws IOException {
        if (topicName == null || topicName.isEmpty()) {
            throw new IllegalArgumentException("Topic name is required");
        }
        // Note: Partition IDs are 0-indexed now
        Partition targetPartition = getPartitionForTopic(topicName, targetPartitionId);

        // Use the write manager for thread-safe write operation
        return writeManager.writeToPartition(targetPartition, record);
    }

    // ! Not currently using this below method, general functionality already handled by the other produceMessages()
    public void produceMessages(String topicName, RecordBatch batch) throws IOException {
        if (topicName == null || topicName.isEmpty()) {
            throw new IllegalArgumentException("Topic name is required");
        }
        List<Partition> partitions = topicPartitions.get(topicName);
        if (partitions == null || partitions.isEmpty()) {
            throw new IllegalArgumentException("Topic does not exist or has no partitions: " + topicName);
        }
        // For batches, use round-robin distribution since we can't easily extract keys
        // from the batch without decomposing it
        int targetPartitionId = roundRobinCounter.getAndIncrement() % partitions.size();
        Partition targetPartition = partitions.get(targetPartitionId);

        // Use the write manager for thread-safe batch write operation
        writeManager.writeRecordBatchToPartition(targetPartition, batch);
        Logger.info("Appended record batch to broker partition %d of topic %s".formatted(targetPartitionId, topicName));
    }

    public int produceMessages(List<IntermediaryRecord> messages) throws IOException {
        // we can just call the produceSingleMessage() for each byte[] in messages
        int counter = 0;
        int lastRecordOffset = -1;
        for (IntermediaryRecord record : messages) {
            lastRecordOffset = produceSingleMessage(record.topicName(), record.targetPartition(), record.data());
            counter++;
        }
        Logger.info("Appended %d records to broker.".formatted(counter));
        System.out.println("PRINTING # OF RECORDS PER PARTITION:");
        for (Map.Entry<String, List<Partition>> entry : topicPartitions.entrySet()) {
            String topic = entry.getKey();
            for (Partition partition : entry.getValue()) {
                System.out.println("Topic " + topic + " - Partition " + partition.getPartitionId() + " contains: " + partition.getCurrentOffset() + " records");
            }
        }

        return lastRecordOffset;
    }

    // TODO: Finish consumer infrastructure
    public Message consumeMessage(int startingOffset) throws IOException {
        // Default to partition 0 for backward compatibility
        // For now, assume the first available topic since consumer context isn't fully implemented
        if (topicPartitions.isEmpty()) {
            throw new IllegalStateException("No topics available - consumer must subscribe to a topic first");
        }
        
        String firstTopicName = topicPartitions.keySet().iterator().next();
        // TODO: Replace placeholder partitionID - using partition 0 as default
        return consumeMessage(firstTopicName, 0, startingOffset);
    }

    /**
     * Consume a message from a specific topic partition at the given offset
     */
    public Message consumeMessage(String topicName, int partitionId, int startingOffset) throws IOException {
        if (topicName == null || topicName.isEmpty()) {
            throw new IllegalArgumentException("Topic name is required");
        }
        Partition targetPartition = getPartitionForTopic(topicName, partitionId);
        return targetPartition.getRecordAtOffset(startingOffset);
    }

    public String getBrokerId() {
        return brokerId;
    }

    public String getHost() {
        return host;
    }

    public int getPort() {
        return port;
    }

    public int getNumPartitions() {
        return numPartitions;
    }

    /**
     * Get a specific partition by topic and ID
     */
    public Partition getPartition(String topicName, int partitionId) {
        if (topicName == null || topicName.isEmpty()) {
            throw new IllegalArgumentException("Topic name is required");
        }
        return getPartitionForTopic(topicName, partitionId);
    }

    /**
     * Get all partitions across all topics
     */
    public List<Partition> getPartitions() {
        List<Partition> allPartitions = new ArrayList<>();
        for (List<Partition> partitionList : topicPartitions.values()) {
            allPartitions.addAll(partitionList);
        }
        return allPartitions; // Return a copy to prevent external modification
    }

    /**
     * Get partitions for a specific topic
     */
    public List<Partition> getPartitionsForTopic(String topicName) {
        List<Partition> partitions = topicPartitions.get(topicName);
        if (partitions == null) {
            return Collections.emptyList();
        }
        return new ArrayList<>(partitions); // Return a copy
    }

    /**
     * Get the count of partitions (alias for getNumPartitions for clarity)
     */
    public int getPartitionCount() {
        return numPartitions;
    }

    public void setIsActiveController(boolean isActiveController) {
        this.isActiveController = isActiveController;
    }

    public boolean isActiveController() {
        return this.isActiveController;
    }

    public void setControllerEndpoint(String controllerEndpoint) {
        this.controllerEndpoint = controllerEndpoint;
    }

    public String getControllerEndpoint() {
        return this.controllerEndpoint;
    }

    public void setClusterId(String clusterId) {
        this.clusterId = clusterId;
    }

    public Map<String, String> getFollowerNodeEndpoints() {
        return followerNodeEndpoints;
    }

    public Map<String, BrokerMetadata> getCachedFollowerMetadata() {
        return cachedFollowerMetadata;
    }

    public AtomicReference<BrokerMetadata> getControllerMetadata() {
        return controllerMetadata;
    }
}<|MERGE_RESOLUTION|>--- conflicted
+++ resolved
@@ -21,11 +21,8 @@
 
 import java.io.IOException;
 import java.util.*;
-<<<<<<< HEAD
 import java.util.concurrent.TimeUnit;
-=======
 import java.util.concurrent.ConcurrentHashMap;
->>>>>>> a3dc6eb2
 import java.util.concurrent.atomic.AtomicInteger;
 import java.util.concurrent.atomic.AtomicReference;
 
@@ -57,19 +54,10 @@
         this.numPartitions = 0; // Start with 0 partitions, they'll be created with topics
         this.topicPartitions = new ConcurrentHashMap<>();
         this.writeManager = new PartitionWriteManager();
-<<<<<<< HEAD
-
-        // Create multiple partitions
-        for (int i = 0; i < numPartitions; i++) {
-            // All the default partitions that get created upon broker initialization (not part of any topic) will have this topic name
-            this.partitions.add(new Partition("DEFAULT", partitionIdCounter++));
-        }
 
         FluxExecutor
                 .getSchedulerService()
                 .scheduleWithFixedDelay(this::updateBrokerMetadata, 80, 180, TimeUnit.SECONDS);
-=======
->>>>>>> a3dc6eb2
     }
 
     public Broker(String brokerId, String host, int port) throws IOException {
@@ -197,6 +185,7 @@
         }
 
         Map<Integer, PartitionMetadata> partitionMetadataMap = new HashMap<>();
+        // TODO: BROKEN VIA MERGE CONFLICT -- GOING TO PURPOSELY FIX IN SEPARATE PR
         partitions.forEach(p -> {
             partitionMetadataMap.put(
                     p.getPartitionId(),
@@ -216,6 +205,7 @@
     public void updateBrokerMetadata() {
         // Periodically the broker will send its most up-to-date metadata to the Controller node
         Map<Integer, PartitionMetadata> partitionMetadataMap = new HashMap<>();
+        // TODO: SAME AS ABOVE TODO
         partitions.forEach(p -> {
             partitionMetadataMap.put(
                     p.getPartitionId(),
@@ -353,7 +343,7 @@
         if (topicPartitions.isEmpty()) {
             throw new IllegalStateException("No topics available - consumer must subscribe to a topic first");
         }
-        
+
         String firstTopicName = topicPartitions.keySet().iterator().next();
         // TODO: Replace placeholder partitionID - using partition 0 as default
         return consumeMessage(firstTopicName, 0, startingOffset);
