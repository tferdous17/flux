--- conflicted
+++ resolved
@@ -1,9 +1,4 @@
 import commons.header.Header;
-<<<<<<< HEAD
-import commons.header.Properties;
-=======
-import commons.headers.Headers;
->>>>>>> 1acd14d3
 import producer.ProducerRecord;
 
 import java.util.ArrayList;
@@ -14,66 +9,5 @@
 public class Main {
     public static void main(String[] args) {
 
-
-<<<<<<< HEAD
-Properties properties = new Properties();
-        System.out.println("Test 1 - Empty Properties:");
-        System.out.println(properties);
-
-        properties.setProperty("key1", "value1");
-        properties.setProperty("key2", "value2");
-        System.out.println("\nTest 2 - After Setting Properties:");
-        System.out.println(properties);
-
-String value1 = properties.getProperty("key1");
-String value2 = properties.getProperty("key2");
-        System.out.println("\nTest 3 - Getting Properties:");
-        System.out.println("key1: " + value1);
-        System.out.println("key2: " + value2);
-
-boolean containsKey1 = properties.containsProperty("key1");
-boolean containsKey3 = properties.containsProperty("key3");
-        System.out.println("\nTest 4 - Check if properties exist:");
-        System.out.println("Contains key1: " + containsKey1);
-        System.out.println("Contains key3: " + containsKey3);
-
-        properties.removeProperty("key1");
-        System.out.println("\nTest 5 - After Removing key1:");
-        System.out.println(properties);
-
-Map<String, String> allProperties = properties.getAllProperties();
-        System.out.println("\nTest 6 - All Properties:");
-        System.out.println(allProperties);
-
-Map<String, String> initialProperties = new HashMap<>();
-        initialProperties.put("key3", "value3");
-        initialProperties.put("key4", "value4");
-Properties propertiesWithInitialData = new Properties(initialProperties);
-        System.out.println("\nTest 7 - Properties with Initial Data:");
-        System.out.println(propertiesWithInitialData);
 }
-=======
-    public static void headersTest() {
-        String key1 = "Kyoshi";
-        String key2 = "Bob";
-        Headers headers = new Headers();
-        headers.add(key1, "22".getBytes());
-        headers.add(key1, "29".getBytes());
-        headers.add(key1, "22".getBytes());
-        headers.add(key2, "51".getBytes());
-        headers.add(key2, "23".getBytes());
-        headers.add(key2, "58".getBytes());
-
-        ArrayList<Header> kyoshiKeys = (ArrayList<Header>) headers.headers(key1);
-        ArrayList<Header> bobKeys = (ArrayList<Header>) headers.headers(key2);
-
-        System.out.println(kyoshiKeys);
-        System.out.println(bobKeys);
-    }
-
-    public static void main(String[] args) {
-//        producerRecordTest();
-        headersTest();
-    }
->>>>>>> 1acd14d3
 }