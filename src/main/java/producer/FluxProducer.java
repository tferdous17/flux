--- conflicted
+++ resolved
@@ -29,16 +29,10 @@
     private final MetadataServiceGrpc.MetadataServiceFutureStub metadataFutureStub;
     private String bootstrapServer = "localhost:50051"; // default broker addr to send records to
     private ManagedChannel channel;
-<<<<<<< HEAD
     private RecordAccumulator recordAccumulator;
-    private final Metadata metadata;
-    private AtomicReference<BrokerMetadataSnapshot> cachedBrokerMetadata; // read-heavy
+    private AtomicReference<ClusterSnapshot> cachedClusterMetadata; // read-heavy
     private final int maxRetries;
     private final long retryBackoffMs;
-=======
-    List<IntermediaryRecord> buffer;
-    private AtomicReference<ClusterSnapshot> cachedClusterMetadata; // read-heavy
->>>>>>> 34975878
 
     public FluxProducer(Properties props, long initialFlushDelay, long flushDelayInterval) {
         // Props will be used to select which broker a producer would like to send to
@@ -56,13 +50,11 @@
                 .getSchedulerService()
                 .scheduleWithFixedDelay(this::flushBuffer, initialFlushDelay, flushDelayInterval, TimeUnit.SECONDS);
 
-<<<<<<< HEAD
-        metadata = new Metadata(60);
-        cachedBrokerMetadata = metadata.getBrokerMetadataSnapshot();
-        metadata.addListener(this);
+        cachedClusterMetadata = Metadata.getInstance().getClusterMetadataSnapshot();
+        Metadata.getInstance().addListener(this);
         
         // Initialize configuration from properties
-        int numPartitions = cachedBrokerMetadata.get().getNumPartitions();
+        int numPartitions = cachedClusterMetadata.get().brokers().get(bootstrapServer).numPartitions();
         int batchSize = Integer.parseInt(props.getProperty("batch.size", "10240")); // 10KB default
         long lingerMs = Long.parseLong(props.getProperty("linger.ms", "100")); // 100ms default
         long batchTimeoutMs = Long.parseLong(props.getProperty("batch.timeout.ms", "30000")); // 30s default
@@ -75,10 +67,6 @@
         
         Logger.info("FluxProducer initialized - Partitions: {}, BatchSize: {}KB, LingerMs: {}ms, BatchTimeout: {}ms, BatchThreshold: {}, BufferMemory: {}MB, MaxRetries: {}, RetryBackoff: {}ms", 
                    numPartitions, batchSize / 1024, lingerMs, batchTimeoutMs, batchSizeThreshold, bufferMemory / (1024 * 1024), maxRetries, retryBackoffMs);
-=======
-        cachedClusterMetadata = Metadata.getInstance().getClusterMetadataSnapshot();
-        Metadata.getInstance().addListener(this);
->>>>>>> 34975878
     }
 
     public FluxProducer(long flushDelayInterval) {
@@ -202,10 +190,7 @@
                                 .newBuilder()
                                 .setTargetPartition(r.targetPartition())
                                 .setData(ByteString.copyFrom(r.data()))
-<<<<<<< HEAD
-=======
 //                                .setTopic(r.topicName())  TODO: fix this too
->>>>>>> 34975878
                                 .build()
                         )
                         .toList()
@@ -280,13 +265,12 @@
         // Using an AtomicReference allows us to take advantage of hardware-level instructions, such as compare_and_swap,
         // to ensure thread safety on our metadata cache while avoiding the use of locks
         // (because locking can incur overhead and dampen performance a bit in multithreaded environments)
-<<<<<<< HEAD
-        BrokerMetadataSnapshot oldSnapshot = cachedBrokerMetadata.get();
-        cachedBrokerMetadata.set(newSnapshot.get());
+        ClusterSnapshot oldSnapshot = cachedClusterMetadata.get();
+        cachedClusterMetadata.set(newSnapshot.get());
         
         // Check if partition count changed - if so, we may need to flush current batches
-        int oldPartitions = oldSnapshot.getNumPartitions();
-        int newPartitions = newSnapshot.get().getNumPartitions();
+        int oldPartitions = oldSnapshot.brokers().get(bootstrapServer).numPartitions();
+        int newPartitions = newSnapshot.get().brokers().get(bootstrapServer).numPartitions();
         
         if (oldPartitions != newPartitions) {
             Logger.info("Partition count changed from {} to {} - flushing current batches", 
@@ -296,8 +280,5 @@
             // Note: RecordAccumulator will automatically handle new partition numbers
             // when records are appended to partitions that don't exist in its map yet
         }
-=======
-        cachedClusterMetadata.set(newSnapshot.get());
->>>>>>> 34975878
     }
 }